import { getStaticFile, throwIfMissing } from "./utils.js";
import { Client, Storage, ID, Permission, Role } from "node-appwrite";
import { ElevenLabsClient } from "elevenlabs";
import consumers from "stream/consumers";

const APPWRITE_ENDPOINT =
  process.env.APPWRITE_ENDPOINT ?? "https://cloud.appwrite.io/v1";

export default async ({ req, res }) => {
  throwIfMissing(process.env, [
    "ELEVENLABS_API_KEY",
    "APPWRITE_BUCKET_ID",
  ]);

  if (req.method === "GET") {
    return res.text(getStaticFile("index.html"), 200, {
      "Content-Type": "text/html; charset=utf-8",
    });
  }

  if (!req.bodyJson.text || typeof req.bodyJson.text !== "string") {
    return res.json({ ok: false, error: "Missing required field `text`" }, 400);
  }

  const elevenLabs = new ElevenLabsClient();

  const speechAudio = await elevenlabs.voiceGeneration.generate({
    accent: req.bodyJson.accent ?? "british",
    accent_strength: 1.0,
    age: req.bodyJson.age ?? "young",
    gender: req.bodyJson.gender ?? "female",
    text: req.bodyJson.text,
  });

  const blob = await consumers.blob(speechAudio);

  const client = new Client()
<<<<<<< HEAD
    .setEndpoint(process.env.APPWRITE_FUNCTION_API_ENDPOINT)
=======
    .setEndpoint(APPWRITE_ENDPOINT)
>>>>>>> 46cda7a9
    .setProject(process.env.APPWRITE_FUNCTION_PROJECT_ID)
    .setKey(req.headers['x-appwrite-key']);

  const storage = new Storage(client);
  const file = await storage.createFile(
    process.env.APPWRITE_BUCKET_ID,
    ID.unique(),
    blob,
    [Permission.read(Role.any())]
  );

  const imageUrl = new URL(
    `/storage/buckets/${process.env.APPWRITE_BUCKET_ID}/files/${file["$id"]}/view`,
    APPWRITE_ENDPOINT
  );

  imageUrl.searchParams.set(
    "project",
    process.env.APPWRITE_FUNCTION_PROJECT_ID
  );

  return res.json(
    {
      ok: true,
      imageUrl: imageUrl.toString(),
    },
    200
  );
};<|MERGE_RESOLUTION|>--- conflicted
+++ resolved
@@ -35,11 +35,7 @@
   const blob = await consumers.blob(speechAudio);
 
   const client = new Client()
-<<<<<<< HEAD
     .setEndpoint(process.env.APPWRITE_FUNCTION_API_ENDPOINT)
-=======
-    .setEndpoint(APPWRITE_ENDPOINT)
->>>>>>> 46cda7a9
     .setProject(process.env.APPWRITE_FUNCTION_PROJECT_ID)
     .setKey(req.headers['x-appwrite-key']);
 
