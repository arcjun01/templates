--- conflicted
+++ resolved
@@ -96,8 +96,6 @@
 | ------------ | ------------------------------ |
 | Required     | No                             |
 | Sample Value | `https://cloud.appwrite.io/v1` |
-<<<<<<< HEAD
-
 
 ### APPWRITE_DATABASE_ID
 
@@ -125,7 +123,4 @@
 | Question     | Answer                        |
 | ------------ | ----------------------------- |
 | Required     | Yes                           |
-| Sample Value | `https://mywebapp.com/short/` |
-
-=======
->>>>>>> f373ac8a
+| Sample Value | `https://mywebapp.com/short/` |